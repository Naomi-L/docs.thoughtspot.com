site:
  title: ThoughtSpot Documentation
  url: https://docs.thoughtspot.com
  start_page: home::index.adoc
  keys:
    google_analytics: UA-44946579-2
content:
  sources:
  # embedding empty credentials in the URL disables the Edit this Page link for any page created from this repository
  - url: .
    branches: HEAD
    start_path: home
  - url: git@github.com:thoughtspot/thoughtspot-docs.git
  # Software docs branches
    branches: ['6.0', '6.1', '6.2', '6.3', '7.0', '7.1', '7.2', '8.4.1.sw']
    start_path: software/
  - url: git@github.com:thoughtspot/thoughtspot-docs.git
  # Cloud docs branches
<<<<<<< HEAD
    branches: ['8.8.0.cl', '8.9.0.cl']
=======
    branches: ['8.7.0.cl', '8.8.0.cl']
>>>>>>> c64182c9
    start_path: cloud/
  - url: git@github.com:thoughtspot/visual-embed-sdk.git
  # dev docs branches
    branches: ['7.1.1-sw-docs', '7.2-sw-docs']
    start_path: docs/software
  - url: git@github.com:thoughtspot/thoughtspot-docs.git
    # Seekwell docs branches
    branches: [ 'seekwell']
    start_path: seekwell/
urls:
  latest_version_segment_strategy: redirect:to
  latest_version_segment: latest
  html_extension_style: drop
ui:
  bundle:
    # url: https://gitlab.com/antora/antora-ui-default/-/jobs/artifacts/master/raw/build/ui-bundle.zip?job=bundle-stable
    url: ui-bundle/ui2-bundle.zip
  supplemental_files:
  - path: .nojekyll
  - path: ui.yml
    contents: "static_files: [ .nojekyll ]"
    snapshot: true
asciidoc:
  attributes:
    #software: true
    #cloud: false
    page-company: ThoughtSpot
    tabs: tabs
    support-url: https://community.thoughtspot.com/customers/s/contactsupport[ThoughtSpot Support^]
    seekwell: SeekWell
    cl-subscription-agreement: https://www.thoughtspot.com/legal/thoughtspot-cloud-subscription-agreement[subscription agreement^]
  extensions:
  - ./lib/asciidoctor-performance-patch.js
  - "@djencks/asciidoctor-tabset-block"
output:
  clean: true
  dir: build/
runtime:
  fetch: true
  log:
    level: error<|MERGE_RESOLUTION|>--- conflicted
+++ resolved
@@ -16,11 +16,7 @@
     start_path: software/
   - url: git@github.com:thoughtspot/thoughtspot-docs.git
   # Cloud docs branches
-<<<<<<< HEAD
     branches: ['8.8.0.cl', '8.9.0.cl']
-=======
-    branches: ['8.7.0.cl', '8.8.0.cl']
->>>>>>> c64182c9
     start_path: cloud/
   - url: git@github.com:thoughtspot/visual-embed-sdk.git
   # dev docs branches
